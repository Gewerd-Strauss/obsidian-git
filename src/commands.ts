import { Notice, Platform, WorkspaceLeaf } from "obsidian";
import { HISTORY_VIEW_CONFIG, SOURCE_CONTROL_VIEW_CONFIG } from "./constants";
import ObsidianGit from "./main";
import { openHistoryInGitHub, openLineInGitHub } from "./openInGitHub";
import { ChangedFilesModal } from "./ui/modals/changedFilesModal";
import { GeneralModal } from "./ui/modals/generalModal";
import { IgnoreModal } from "./ui/modals/ignoreModal";
import { SimpleGit } from "./gitManager/simpleGit";

export function addCommmands(plugin: ObsidianGit) {
    const app = plugin.app;

    plugin.addCommand({
        id: "edit-gitignore",
        name: "Edit .gitignore",
        callback: async () => {
            const path = plugin.gitManager.getRelativeVaultPath(".gitignore");
            if (!(await app.vault.adapter.exists(path))) {
                await app.vault.adapter.write(path, "");
            }
            const content = await app.vault.adapter.read(path);
            const modal = new IgnoreModal(app, content);
            const res = await modal.openAndGetReslt();
            if (res !== undefined) {
                await app.vault.adapter.write(path, res);
                await plugin.refresh();
            }
        },
    });
    plugin.addCommand({
        id: "open-git-view",
        name: "Open source control view",
        callback: async () => {
            const leafs = app.workspace.getLeavesOfType(
                SOURCE_CONTROL_VIEW_CONFIG.type
            );
            let leaf: WorkspaceLeaf;
            if (leafs.length === 0) {
                leaf =
                    app.workspace.getRightLeaf(false) ??
                    app.workspace.getLeaf();
                await leaf.setViewState({
                    type: SOURCE_CONTROL_VIEW_CONFIG.type,
                });
            } else {
                leaf = leafs.first()!;
            }
            await app.workspace.revealLeaf(leaf);
        },
    });
    plugin.addCommand({
        id: "open-history-view",
        name: "Open history view",
        callback: async () => {
            const leafs = app.workspace.getLeavesOfType(
                HISTORY_VIEW_CONFIG.type
            );
            let leaf: WorkspaceLeaf;
            if (leafs.length === 0) {
                leaf =
                    app.workspace.getRightLeaf(false) ??
                    app.workspace.getLeaf();
                await leaf.setViewState({
                    type: HISTORY_VIEW_CONFIG.type,
                });
            } else {
                leaf = leafs.first()!;
            }
            await app.workspace.revealLeaf(leaf);
        },
    });

    plugin.addCommand({
        id: "open-diff-view",
        name: "Open diff view",
        checkCallback: (checking) => {
            const file = app.workspace.getActiveFile();
            if (checking) {
                return file !== null;
            } else {
                const filePath = plugin.gitManager.getRelativeRepoPath(
                    file!.path,
                    true
                );
                plugin.tools.openDiff({
                    aFile: filePath,
                    aRef: "",
                });
            }
        },
    });

    plugin.addCommand({
        id: "view-file-on-github",
        name: "Open file on GitHub",
        editorCallback: (editor, { file }) => {
            if (file) return openLineInGitHub(editor, file, plugin.gitManager);
        },
    });

    plugin.addCommand({
        id: "view-history-on-github",
        name: "Open file history on GitHub",
        editorCallback: (_, { file }) => {
            if (file) return openHistoryInGitHub(file, plugin.gitManager);
        },
    });

    plugin.addCommand({
        id: "pull",
        name: "Pull",
        callback: () =>
            plugin.promiseQueue.addTask(() => plugin.pullChangesFromRemote()),
    });

    plugin.addCommand({
        id: "fetch",
        name: "Fetch",
        callback: () => plugin.promiseQueue.addTask(() => plugin.fetch()),
    });

    plugin.addCommand({
        id: "switch-to-remote-branch",
        name: "Switch to remote branch",
        callback: () =>
            plugin.promiseQueue.addTask(() => plugin.switchRemoteBranch()),
    });

    plugin.addCommand({
        id: "add-to-gitignore",
        name: "Add file to .gitignore",
        checkCallback: (checking) => {
            const file = app.workspace.getActiveFile();
            if (checking) {
                return file !== null;
            } else {
                plugin
                    .addFileToGitignore(file!.path)
                    .catch((e) => plugin.displayError(e));
            }
        },
    });

    plugin.addCommand({
        id: "push",
        name: "Commit-and-sync",
        callback: () =>
            plugin.promiseQueue.addTask(() => plugin.commitAndSync(false)),
    });

    plugin.addCommand({
        id: "backup-and-close",
        name: "Commit-and-sync and then close Obsidian",
        callback: () =>
            plugin.promiseQueue.addTask(async () => {
                await plugin.commitAndSync(false);
                window.close();
            }),
    });

    plugin.addCommand({
        id: "commit-push-specified-message",
        name: "Commit-and-sync with specific message",
        callback: () =>
            plugin.promiseQueue.addTask(() =>
                plugin.commitAndSync(false, true)
            ),
    });

    plugin.addCommand({
        id: "commit",
        name: "Commit all changes",
        callback: () =>
            plugin.promiseQueue.addTask(() =>
                plugin.commit({ fromAuto: false })
            ),
    });

    plugin.addCommand({
        id: "commit-specified-message",
        name: "Commit all changes with specific message",
        callback: () =>
            plugin.promiseQueue.addTask(() =>
                plugin.commit({
                    fromAuto: false,
                    requestCustomMessage: true,
                })
            ),
    });

    plugin.addCommand({
        id: "commit-staged",
        name: "Commit staged",
        callback: () =>
            plugin.promiseQueue.addTask(() =>
                plugin.commit({
                    fromAuto: false,
                    requestCustomMessage: false,
                    onlyStaged: true,
                })
            ),
    });

    if (Platform.isDesktopApp) {
        plugin.addCommand({
            id: "commit-amend-staged-specified-message",
            name: "Amend staged",
            callback: () =>
                plugin.promiseQueue.addTask(() =>
                    plugin.commit({
                        fromAuto: false,
                        requestCustomMessage: true,
                        onlyStaged: true,
                        amend: true,
                    })
                ),
        });
    }

    plugin.addCommand({
        id: "commit-staged-specified-message",
        name: "Commit staged with specific message",
        callback: () =>
            plugin.promiseQueue.addTask(() =>
                plugin.commit({
                    fromAuto: false,
                    requestCustomMessage: true,
                    onlyStaged: true,
                })
            ),
    });

    plugin.addCommand({
        id: "push2",
        name: "Push",
        callback: () => plugin.promiseQueue.addTask(() => plugin.push()),
    });

    plugin.addCommand({
        id: "stage-current-file",
        name: "Stage current file",
        checkCallback: (checking) => {
            const file = app.workspace.getActiveFile();
            if (checking) {
                return file !== null;
            } else {
                plugin.promiseQueue.addTask(() => plugin.stageFile(file!));
            }
        },
    });

    plugin.addCommand({
        id: "unstage-current-file",
        name: "Unstage current file",
        checkCallback: (checking) => {
            const file = app.workspace.getActiveFile();
            if (checking) {
                return file !== null;
            } else {
                plugin.promiseQueue.addTask(() => plugin.unstageFile(file!));
            }
        },
    });

    plugin.addCommand({
        id: "edit-remotes",
        name: "Edit remotes",
        callback: () =>
            plugin.editRemotes().catch((e) => plugin.displayError(e)),
    });

    plugin.addCommand({
        id: "remove-remote",
        name: "Remove remote",
        callback: () =>
            plugin.removeRemote().catch((e) => plugin.displayError(e)),
    });

    plugin.addCommand({
        id: "set-upstream-branch",
        name: "Set upstream branch",
        callback: () =>
            plugin.setUpstreamBranch().catch((e) => plugin.displayError(e)),
    });

    plugin.addCommand({
        id: "delete-repo",
        name: "CAUTION: Delete repository",
        callback: async () => {
            const repoExists = await app.vault.adapter.exists(
                `${plugin.settings.basePath}/.git`
            );
            if (repoExists) {
                const modal = new GeneralModal(plugin, {
                    options: ["NO", "YES"],
                    placeholder:
                        "Do you really want to delete the repository (.git directory)? plugin action cannot be undone.",
                    onlySelection: true,
                });
                const shouldDelete = (await modal.openAndGetResult()) === "YES";
                if (shouldDelete) {
                    await app.vault.adapter.rmdir(
                        `${plugin.settings.basePath}/.git`,
                        true
                    );
                    new Notice(
                        "Successfully deleted repository. Reloading plugin..."
                    );
                    plugin.unloadPlugin();
                    await plugin.init({ fromReload: true });
                }
            } else {
                new Notice("No repository found");
            }
        },
    });

    plugin.addCommand({
        id: "init-repo",
        name: "Initialize a new repo",
        callback: () =>
            plugin.createNewRepo().catch((e) => plugin.displayError(e)),
    });

    plugin.addCommand({
        id: "clone-repo",
        name: "Clone an existing remote repo",
        callback: () =>
            plugin.cloneNewRepo().catch((e) => plugin.displayError(e)),
    });

    plugin.addCommand({
        id: "list-changed-files",
        name: "List changed files",
        callback: async () => {
            if (!(await plugin.isAllInitialized())) return;

            try {
                const status = await plugin.updateCachedStatus();
                if (status.changed.length + status.staged.length > 500) {
                    plugin.displayError("Too many changes to display");
                    return;
                }

                new ChangedFilesModal(plugin, status.all).open();
            } catch (e) {
                plugin.displayError(e);
            }
        },
    });

    plugin.addCommand({
        id: "switch-branch",
        name: "Switch branch",
        callback: () => {
            plugin.switchBranch().catch((e) => plugin.displayError(e));
        },
    });

    plugin.addCommand({
        id: "create-branch",
        name: "Create new branch",
        callback: () => {
            plugin.createBranch().catch((e) => plugin.displayError(e));
        },
    });

    plugin.addCommand({
        id: "delete-branch",
        name: "Delete branch",
        callback: () => {
            plugin.deleteBranch().catch((e) => plugin.displayError(e));
        },
    });

    plugin.addCommand({
        id: "discard-all",
        name: "CAUTION: Discard all changes",
        callback: async () => {
            if (!(await plugin.isAllInitialized())) return false;
            const modal = new GeneralModal(plugin, {
                options: ["NO", "YES"],
                placeholder:
                    "Do you want to discard all changes to tracked files? plugin action cannot be undone.",
                onlySelection: true,
            });
            const shouldDiscardAll = (await modal.openAndGetResult()) === "YES";
            if (shouldDiscardAll) {
                plugin.promiseQueue.addTask(() => plugin.discardAll());
            }
        },
    });

    plugin.addCommand({
<<<<<<< HEAD
        id: "toggle-git-global-enable",
        name: "Toggle global git enable state",
        callback: () =>
            plugin.settingsTab?.configureGlobalEnableStatus(
                !plugin.settings.globalEnable
            ),
=======
        id: "raw-command",
        name: "Raw command",
        checkCallback: (checking) => {
            const gitManager = plugin.gitManager;
            if (checking) {
                // only available on desktop
                return gitManager instanceof SimpleGit;
            } else {
                plugin.tools
                    .runRawCommand()
                    .catch((e) => plugin.displayError(e));
            }
        },
>>>>>>> d2991cce
    });

    plugin.addCommand({
        id: "toggle-line-author-info",
        name: "Toggle line author information",
        
        callback: () =>
            plugin.settingsTab?.configureLineAuthorShowStatus(
                !plugin.settings.lineAuthor.show
            ),
    });
}<|MERGE_RESOLUTION|>--- conflicted
+++ resolved
@@ -392,14 +392,15 @@
     });
 
     plugin.addCommand({
-<<<<<<< HEAD
         id: "toggle-git-global-enable",
         name: "Toggle global git enable state",
         callback: () =>
             plugin.settingsTab?.configureGlobalEnableStatus(
                 !plugin.settings.globalEnable
             ),
-=======
+    });
+
+    plugin.addCommand({
         id: "raw-command",
         name: "Raw command",
         checkCallback: (checking) => {
@@ -413,7 +414,6 @@
                     .catch((e) => plugin.displayError(e));
             }
         },
->>>>>>> d2991cce
     });
 
     plugin.addCommand({
