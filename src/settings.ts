import { Notice, Platform, PluginSettingTab, Setting } from "obsidian";
import ObsidianGit from "./main";
import { SyncMethod } from "./types";

export class ObsidianGitSettingsTab extends PluginSettingTab {
    display(): void {
        let { containerEl } = this;
        const plugin: ObsidianGit = (this as any).plugin;

        containerEl.empty();
        containerEl.createEl("h2", { text: "Git Backup settings" });

        containerEl.createEl('br');
        containerEl.createEl("h3", { text: "Automatic" });
        const commitOrBackup = plugin.settings.differentIntervalCommitAndPush ? "commit" : "backup";

        new Setting(containerEl)
            .setName("Split automatic commit and push")
            .setDesc("Enable to use separate timer for commit and push")
            .addToggle((toggle) =>
                toggle
                    .setValue(plugin.settings.differentIntervalCommitAndPush)
                    .onChange((value) => {
                        plugin.settings.differentIntervalCommitAndPush = value;
                        plugin.saveSettings();
                        plugin.clearAutoBackup();
                        plugin.clearAutoPush();
                        if (plugin.settings.autoSaveInterval > 0) {
                            plugin.startAutoBackup(plugin.settings.autoSaveInterval);
                        }
                        if (value && plugin.settings.autoPushInterval > 0) {
                            plugin.startAutoPush(plugin.settings.autoPushInterval);
                        }
                        this.display();
                    })
            );

        new Setting(containerEl)
            .setName(`Vault ${commitOrBackup} interval (minutes)`)
            .setDesc(`${plugin.settings.differentIntervalCommitAndPush ? "Commit" : "Commit and push"} changes every X minutes. Set to 0 (default) to disable. (See below setting for further configuration!)`)
            .addText((text) =>
                text
                    .setValue(String(plugin.settings.autoSaveInterval))
                    .onChange((value) => {
                        if (!isNaN(Number(value))) {
                            plugin.settings.autoSaveInterval = Number(value);
                            plugin.saveSettings();

                            if (plugin.settings.autoSaveInterval > 0) {
                                plugin.clearAutoBackup();
                                plugin.startAutoBackup(plugin.settings.autoSaveInterval);
                                new Notice(
                                    `Automatic ${commitOrBackup} enabled! Every ${plugin.settings.autoSaveInterval} minutes.`
                                );
                            } else if (plugin.settings.autoSaveInterval <= 0) {
                                plugin.clearAutoBackup() &&
                                    new Notice(`Automatic ${commitOrBackup} disabled!`);
                            }
                        } else {
                            new Notice("Please specify a valid number.");
                        }
                    })
            );

        new Setting(containerEl)
            .setName(`If turned on, do auto ${commitOrBackup} every X minutes after last change. Prevents auto ${commitOrBackup} while editing a file. If turned off, do auto ${commitOrBackup} every X minutes. It's independent from last change.`)
            .addToggle((toggle) =>
                toggle
                    .setValue(plugin.settings.autoBackupAfterFileChange)
                    .onChange((value) => {
                        plugin.settings.autoBackupAfterFileChange = value;
                        plugin.saveSettings();
                        plugin.clearAutoBackup();
                        if (plugin.settings.autoSaveInterval > 0) {
                            plugin.startAutoBackup(plugin.settings.autoSaveInterval);
                        }
                    })
            );

        if (plugin.settings.differentIntervalCommitAndPush) {
            new Setting(containerEl)
                .setName(`Vault push interval (minutes)`)
                .setDesc("Push changes every X minutes. Set to 0 (default) to disable.")
                .addText((text) =>
                    text
                        .setValue(String(plugin.settings.autoPushInterval))
                        .onChange((value) => {
                            if (!isNaN(Number(value))) {
                                plugin.settings.autoPushInterval = Number(value);
                                plugin.saveSettings();

                                if (plugin.settings.autoPushInterval > 0) {
                                    plugin.clearAutoPush();
                                    plugin.startAutoPush(plugin.settings.autoPushInterval);
                                    new Notice(
                                        `Automatic push enabled! Every ${plugin.settings.autoPushInterval} minutes.`
                                    );
                                } else if (plugin.settings.autoPushInterval <= 0) {
                                    plugin.clearAutoPush() &&
                                        new Notice("Automatic push disabled!");
                                }
                            } else {
                                new Notice("Please specify a valid number.");
                            }
                        })
                );
        }

        new Setting(containerEl)
            .setName("Auto pull interval (minutes)")
            .setDesc("Pull changes every X minutes. Set to 0 (default) to disable.")
            .addText((text) =>
                text
                    .setValue(String(plugin.settings.autoPullInterval))
                    .onChange((value) => {
                        if (!isNaN(Number(value))) {
                            plugin.settings.autoPullInterval = Number(value);
                            plugin.saveSettings();

                            if (plugin.settings.autoPullInterval > 0) {
                                plugin.clearAutoPull();
                                plugin.startAutoPull(plugin.settings.autoPullInterval);
                                new Notice(
                                    `Automatic pull enabled! Every ${plugin.settings.autoPullInterval} minutes.`
                                );
                            } else if (
                                plugin.settings.autoPullInterval <= 0
                            ) {
                                plugin.clearAutoPull() &&
                                    new Notice("Automatic pull disabled!");
                            }
                        } else {
                            new Notice("Please specify a valid number.");
                        }
                    })
            );

        new Setting(containerEl)
            .setName("Commit message on manual backup/commit")
            .setDesc(
                "Available placeholders: {{date}}" +
                " (see below), {{hostname}} (see below) and {{numFiles}} (number of changed files in the commit)"
            )
            .addText((text) =>
                text
                    .setPlaceholder("vault backup: {{date}}")
                    .setValue(
                        plugin.settings.commitMessage
                            ? plugin.settings.commitMessage
                            : ""
                    )
                    .onChange((value) => {
                        plugin.settings.commitMessage = value;
                        plugin.saveSettings();
                    })
            );

        new Setting(containerEl)
            .setName("Specify custom commit message on auto backup")
            .setDesc("You will get a pop up to specify your message")
            .addToggle((toggle) =>
                toggle
                    .setValue(plugin.settings.customMessageOnAutoBackup)
                    .onChange((value) => {
                        plugin.settings.customMessageOnAutoBackup = value;
                        plugin.saveSettings();
                    })
            );

        new Setting(containerEl)
            .setName("Commit message on auto backup/commit")
            .setDesc(
                "Available placeholders: {{date}}" +
                " (see below), {{hostname}} (see below) and {{numFiles}} (number of changed files in the commit)"
            )
            .addText((text) =>
                text
                    .setPlaceholder("vault backup: {{date}}")
                    .setValue(
                        plugin.settings.autoCommitMessage
                    )
                    .onChange((value) => {
                        plugin.settings.autoCommitMessage = value;
                        plugin.saveSettings();
                    })
            );

        containerEl.createEl("br");
        containerEl.createEl("h3", { text: "Commit message" });

        new Setting(containerEl)
            .setName("{{date}} placeholder format")
            .setDesc('Specify custom date format. E.g. "YYYY-MM-DD HH:mm:ss"')
            .addText((text) =>
                text
                    .setPlaceholder(plugin.settings.commitDateFormat)
                    .setValue(plugin.settings.commitDateFormat)
                    .onChange(async (value) => {
                        plugin.settings.commitDateFormat = value;
                        await plugin.saveSettings();
                    })
            );

        new Setting(containerEl)
            .setName("{{hostname}} placeholder replacement")
            .setDesc('Specify custom hostname for every device.')
            .addText((text) =>
                text
                    .setValue(localStorage.getItem(plugin.manifest.id + ":hostname"))
                    .onChange(async (value) => {
                        localStorage.setItem(plugin.manifest.id + ":hostname", value);
                    })
            );

        new Setting(containerEl)
            .setName("Preview commit message")
            .addButton((button) =>
                button.setButtonText("Preview").onClick(async () => {
                    let commitMessagePreview = await plugin.gitManager.formatCommitMessage(plugin.settings.commitMessage);
                    new Notice(`${commitMessagePreview}`);
                })
            );

        new Setting(containerEl)
            .setName("List filenames affected by commit in the commit body")
            .addToggle((toggle) =>
                toggle
                    .setValue(plugin.settings.listChangedFilesInMessageBody)
                    .onChange((value) => {
                        plugin.settings.listChangedFilesInMessageBody = value;
                        plugin.saveSettings();
                    })
            );

        containerEl.createEl("br");
        containerEl.createEl("h3", { text: "Backup" });

        new Setting(containerEl)
            .setName("Sync Method")
            .setDesc(
                "Selects the method used for handling new changes found in your remote git repository."
            )
            .addDropdown((dropdown) => {
                const options: Record<SyncMethod, string> = {
                    'merge': 'Merge',
                    'rebase': 'Rebase',
                    'reset': 'Other sync service (Only updates the HEAD without touching the working directory)',
                };
                dropdown.addOptions(options);
                dropdown.setValue(plugin.settings.syncMethod);

                dropdown.onChange(async (option: SyncMethod) => {
                    plugin.settings.syncMethod = option;
                    plugin.saveSettings();
                });
            });

        new Setting(containerEl)
            .setName("Pull updates on startup")
            .setDesc("Automatically pull updates when Obsidian starts")
            .addToggle((toggle) =>
                toggle
                    .setValue(plugin.settings.autoPullOnBoot)
                    .onChange((value) => {
                        plugin.settings.autoPullOnBoot = value;
                        plugin.saveSettings();
                    })
            );

        new Setting(containerEl)
            .setName("Push on backup")
            .setDesc("Disable to only commit changes")
            .addToggle((toggle) =>
                toggle
                    .setValue(!plugin.settings.disablePush)
                    .onChange((value) => {
                        plugin.settings.disablePush = !value;
                        plugin.saveSettings();
                    })
            );

        new Setting(containerEl)
            .setName("Pull changes before push")
            .setDesc("Commit -> pull -> push (Only if pushing is enabled)")
            .addToggle((toggle) =>
                toggle
                    .setValue(plugin.settings.pullBeforePush)
                    .onChange((value) => {
                        plugin.settings.pullBeforePush = value;
                        plugin.saveSettings();
                    })
            );

        containerEl.createEl("br");
        containerEl.createEl("h3", { text: "Miscellaneous" });

        new Setting(containerEl)
            .setName("Current branch")
            .setDesc("Switch to a different branch")
            .addDropdown(async (dropdown) => {
                const branchInfo = await plugin.gitManager.branchInfo();
                for (const branch of branchInfo.branches) {
                    dropdown.addOption(branch, branch);
                }
                dropdown.setValue(branchInfo.current);
                dropdown.onChange(async (option) => {
                    await plugin.gitManager.checkout(option);
                    new Notice(`Checked out to ${option}`);
                });
            });


        new Setting(containerEl)
            .setName("Automatically refresh Source Control View on file changes")
            .setDesc("On slower machines this may cause lags. If so, just disable this option")
            .addToggle((toggle) =>
                toggle
                    .setValue(plugin.settings.refreshSourceControl)
                    .onChange((value) => {
                        plugin.settings.refreshSourceControl = value;
                        plugin.saveSettings();
                    })
            );

        new Setting(containerEl)
            .setName("Disable notifications")
            .setDesc(
                "Disable notifications for git operations to minimize distraction (refer to status bar for updates). Errors are still shown as notifications even if you enable this setting"
            )
            .addToggle((toggle) =>
                toggle
                    .setValue(plugin.settings.disablePopups)
                    .onChange((value) => {
                        plugin.settings.disablePopups = value;
                        plugin.saveSettings();
                    })
            );

        new Setting(containerEl)
            .setName("Show status bar")
            .setDesc("Obsidian must be restarted for the changes to take affect")
            .addToggle((toggle) =>
                toggle
                    .setValue(plugin.settings.showStatusBar)
                    .onChange((value) => {
                        plugin.settings.showStatusBar = value;
                        plugin.saveSettings();
                    })
            );

        new Setting(containerEl)
            .setName("Show changes files count in status bar")
            .addToggle((toggle) =>
                toggle
                    .setValue(plugin.settings.changedFilesInStatusBar)
                    .onChange((value) => {
                        plugin.settings.changedFilesInStatusBar = value;
                        plugin.saveSettings();
                    })
            );

        containerEl.createEl("br");
        containerEl.createEl("h3", { text: "Advanced" });

        new Setting(containerEl)
            .setName("Update submodules")
            .setDesc('"Create backup" and "pull" takes care of submodules. Missing features: Conflicted files, count of pulled/pushed/committed files. Tracking branch needs to be set for each submodule')
            .addToggle((toggle) =>
                toggle
                    .setValue(plugin.settings.updateSubmodules)
                    .onChange((value) => {
                        plugin.settings.updateSubmodules = value;
                        plugin.saveSettings();
                    })
            );

        new Setting(containerEl)
            .setName("Custom Git binary path")
            .addText((cb) => {
                cb.setValue(plugin.settings.gitPath);
                cb.setPlaceholder("git");
                cb.onChange((value) => {
                    plugin.settings.gitPath = value;
                    plugin.saveSettings();
                    plugin.gitManager.updateGitPath(value || "git");
                });
            });

        new Setting(containerEl)
<<<<<<< HEAD
            .setName("Username")
            .addText(cb => {
                cb.setValue(plugin.settings.username)
                cb.onChange((value) => {
                    plugin.settings.username = value
                    plugin.saveSettings()
                    new Notice("Saved username");
                })
            });

        new Setting(containerEl)
            .setName("Password/Personal access token")
            .setDesc("Type in your password and press on the button to set it. You won't be able to see it again.")
            .addText(cb => {
                cb.inputEl.autocapitalize = "off";
                cb.inputEl.autocomplete = "off";
                cb.inputEl.spellcheck = false;
                cb.onChange((value) => {
                    plugin.settings.password = value
                    plugin.saveSettings()
                    new Notice("Saved token");
                });
            });

        new Setting(containerEl)
            .setName("Base Path (Git repository path)")
            .setDesc("Sets the relative path from where to execute the git binary. Mostly used to set the path to the git repository.")
=======
            .setName("Custom base path (Git repository path)")
            .setDesc(`
            Sets the relative path to the vault from which the Git binary should be executed.
             Mostly used to set the path to the Git repository, which is only required if the Git repository is below the vault root directory. Use "\\" instead of "/" on Windows.
            `)
>>>>>>> f267aec0
            .addText((cb) => {
                cb.setValue(plugin.settings.basePath);
                cb.setPlaceholder("directory/directory-with-git-repo");
                cb.onChange((value) => {
                    plugin.settings.basePath = value;
                    plugin.saveSettings();
                    plugin.gitManager.updateBasePath(value || "");
                });
            });

        const info = containerEl.createDiv();
        info.setAttr("align", "center");
        info.setText("Debugging and logging:\nYou can always see the logs of this and every other plugin by opening the console with");
        const keys = containerEl.createDiv();
        keys.setAttr("align", "center");
        keys.addClass("obsidian-git-shortcuts");
        if (Platform.isMacOS === true) {
            keys.createEl("kbd", { text: "CMD (⌘) + OPTION (⌥) + I" });
        } else {
            keys.createEl("kbd", { text: "CTRL + SHIFT + I" });
        }
    }
}<|MERGE_RESOLUTION|>--- conflicted
+++ resolved
@@ -387,15 +387,14 @@
             });
 
         new Setting(containerEl)
-<<<<<<< HEAD
             .setName("Username")
             .addText(cb => {
-                cb.setValue(plugin.settings.username)
+                cb.setValue(plugin.settings.username);
                 cb.onChange((value) => {
-                    plugin.settings.username = value
-                    plugin.saveSettings()
+                    plugin.settings.username = value;
+                    plugin.saveSettings();
                     new Notice("Saved username");
-                })
+                });
             });
 
         new Setting(containerEl)
@@ -406,22 +405,18 @@
                 cb.inputEl.autocomplete = "off";
                 cb.inputEl.spellcheck = false;
                 cb.onChange((value) => {
-                    plugin.settings.password = value
-                    plugin.saveSettings()
+                    plugin.settings.password = value;
+                    plugin.saveSettings();
                     new Notice("Saved token");
                 });
             });
 
         new Setting(containerEl)
-            .setName("Base Path (Git repository path)")
-            .setDesc("Sets the relative path from where to execute the git binary. Mostly used to set the path to the git repository.")
-=======
             .setName("Custom base path (Git repository path)")
             .setDesc(`
             Sets the relative path to the vault from which the Git binary should be executed.
              Mostly used to set the path to the Git repository, which is only required if the Git repository is below the vault root directory. Use "\\" instead of "/" on Windows.
             `)
->>>>>>> f267aec0
             .addText((cb) => {
                 cb.setValue(plugin.settings.basePath);
                 cb.setPlaceholder("directory/directory-with-git-repo");
