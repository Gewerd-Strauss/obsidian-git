import { debounce, Debouncer, EventRef, Notice, Plugin, TFile } from "obsidian";
import * as path from "path";
import { PromiseQueue } from "src/promiseQueue";
import { ObsidianGitSettingsTab } from "src/settings";
import { StatusBar } from "src/statusBar";
import { ChangedFilesModal } from "src/ui/modals/changedFilesModal";
import { CustomMessageModal } from "src/ui/modals/customMessageModal";
import { DEFAULT_SETTINGS, DIFF_VIEW_CONFIG, GIT_VIEW_CONFIG } from "./constants";
import { GitManager } from "./gitManager";
<<<<<<< HEAD
import { IsomorphicGit } from "./isomorphicGit";
=======
import { openHistoryInGitHub, openLineInGitHub } from "./openInGitHub";
import { SimpleGit } from "./simpleGit";
>>>>>>> 0596303a
import { ObsidianGitSettings, PluginState } from "./types";
import DiffView from "./ui/diff/diffView";
import addIcons from "./ui/icons";
import { GeneralModal } from "./ui/modals/generalModal";
import GitView from "./ui/sidebar/sidebarView";

export default class ObsidianGit extends Plugin {
    gitManager: GitManager;
    settings: ObsidianGitSettings;
    statusBar: StatusBar;
    state: PluginState;
    timeoutIDBackup: number;
    timeoutIDPull: number;
    lastUpdate: number;
    gitReady = false;
    promiseQueue: PromiseQueue = new PromiseQueue();
    conflictOutputFile = "conflict-files-obsidian-git.md";
    autoBackupDebouncer: Debouncer<undefined>;
    onFileModifyEventRef: EventRef;

    setState(state: PluginState) {
        this.state = state;
        this.statusBar?.display();
    }

    async onload() {
        console.log('loading ' + this.manifest.name + " plugin");
        await this.loadSettings();

        addIcons();

        this.registerView(GIT_VIEW_CONFIG.type, (leaf) => {
            return new GitView(leaf, this);
        });

        this.registerView(DIFF_VIEW_CONFIG.type, (leaf) => {
            return new DiffView(leaf, this);
        });
        (this.app.workspace as any).registerHoverLinkSource(GIT_VIEW_CONFIG.type, {
            display: 'Git View',
            defaultMod: true,
        });

        this.addSettingTab(new ObsidianGitSettingsTab(this.app, this));

        this.addCommand({
            id: 'open-git-view',
            name: 'Open source control view',
            callback: async () => {
                if (this.app.workspace.getLeavesOfType(GIT_VIEW_CONFIG.type).length === 0) {
                    await this.app.workspace.getRightLeaf(false).setViewState({
                        type: GIT_VIEW_CONFIG.type,
                    });
                }
                this.app.workspace.revealLeaf(this.app.workspace.getLeavesOfType(GIT_VIEW_CONFIG.type).first());
            },
        });

        this.addCommand({
            id: 'open-diff-view',
            name: 'Open diff view',
            editorCallback: async (editor, view) => {
                this.app.workspace.createLeafBySplit(view.leaf).setViewState({ type: DIFF_VIEW_CONFIG.type });
                dispatchEvent(new CustomEvent('diff-update', { detail: { path: view.file.path } }));
            },
        });

        this.addCommand({
            id: 'view-file-on-github',
            name: 'Open file on GitHub',
            editorCallback: (editor, { file }) => openLineInGitHub(editor, file, this.gitManager),
        });

        this.addCommand({
            id: 'view-history-on-github',
            name: 'Open file history on GitHub',
            editorCallback: (_, { file }) => openHistoryInGitHub(file, this.gitManager),
        });

        this.addCommand({
            id: "pull",
            name: "Pull",
            callback: () => this.promiseQueue.addTask(() => this.pullChangesFromRemote()),
        });

        this.addCommand({
            id: "push",
            name: "Create backup",
            callback: () => this.promiseQueue.addTask(() => this.createBackup(false))
        });
        this.addCommand({
            id: "commit-push-specified-message",
            name: "Create backup with specific message",
            callback: () => this.promiseQueue.addTask(() => this.createBackup(false, true))
        });

        this.addCommand({
            id: "commit",
            name: "Commit all changes",
            callback: () => this.promiseQueue.addTask(() => this.commit(false))
        });

        this.addCommand({
            id: "commit-specified-message",
            name: "Commit all changes with specific message",
            callback: () => this.promiseQueue.addTask(() => this.commit(false, true))
        });

        this.addCommand({
            id: "push2",
            name: "Push",
            callback: () => this.promiseQueue.addTask(() => this.push())
        });

        this.addCommand({
            id: "edit-remotes",
            name: "Edit remotes",
            callback: async () => this.editRemotes()
        });

        this.addCommand({
            id: "remove-remote",
            name: "Remove remote",
            callback: async () => this.removeRemote()
        });

        this.addCommand({
            id: "init-repo",
            name: "Initialize a new repo",
            callback: async () => this.createNewRepo()
        });

        this.addCommand({
            id: "clone-repo",
            name: "Clone an existing remote repo",
            callback: async () => this.cloneNewRepo()
        });


        this.addCommand({
            id: "list-changed-files",
            name: "List changed files",
            callback: async () => {
                const status = await this.gitManager.status();
                this.setState(PluginState.idle);

                new ChangedFilesModal(this, status.changed).open();
            }
        });
        if (this.settings.showStatusBar) {
            // init statusBar
            let statusBarEl = this.addStatusBarItem();
            this.statusBar = new StatusBar(statusBarEl, this);
            this.registerInterval(
                window.setInterval(() => this.statusBar.display(), 1000)
            );
        }
        this.app.workspace.onLayoutReady(() => this.init());

    }

    async onunload() {
        (this.app.workspace as any).unregisterHoverLinkSource(GIT_VIEW_CONFIG.type);
        this.app.workspace.detachLeavesOfType(GIT_VIEW_CONFIG.type);
        this.app.workspace.detachLeavesOfType(DIFF_VIEW_CONFIG.type);
        this.clearAutoPull();
        this.clearAutoBackup();
        console.log('unloading ' + this.manifest.name + " plugin");
    }
    async loadSettings() {
        this.settings = Object.assign({}, DEFAULT_SETTINGS, await this.loadData());
    }
    async saveSettings() {
        await this.saveData(this.settings);
    }

    async saveLastAuto(date: Date, mode: "backup" | "pull") {
        if (mode === "backup") {
            window.localStorage.setItem(this.manifest.id + ":lastAutoBackup", date.toString());
        } else if (mode === "pull") {
            window.localStorage.setItem(this.manifest.id + ":lastAutoPull", date.toString());
        }
    }

    async loadLastAuto(): Promise<{ "backup": Date, "pull": Date; }> {
        return {
            "backup": new Date(window.localStorage.getItem(this.manifest.id + ":lastAutoBackup") ?? ""),
            "pull": new Date(window.localStorage.getItem(this.manifest.id + ":lastAutoPull") ?? "")
        };
    }

    async init(): Promise<void> {
        try {
            this.gitManager = new IsomorphicGit(this);

            const result = await this.gitManager.checkRequirements();
            switch (result) {
                case "missing-git":
                    this.displayError("Cannot run git command");
                    break;
                case "missing-repo":
                    new Notice("Can't find a valid git repository. Please create one via the given command.");
                    break;
                case "valid":
                    this.gitReady = true;
                    this.setState(PluginState.idle);

                    if (this.settings.autoPullOnBoot) {
                        this.promiseQueue.addTask(() => this.pullChangesFromRemote());
                    }
                    const lastAutos = await this.loadLastAuto();

                    if (this.settings.autoSaveInterval > 0) {
                        const now = new Date();

                        const diff = this.settings.autoSaveInterval - (Math.round(((now.getTime() - lastAutos.backup.getTime()) / 1000) / 60));
                        this.startAutoBackup(diff <= 0 ? 0 : diff);
                    }
                    if (this.settings.autoPullInterval > 0) {
                        const now = new Date();

                        const diff = this.settings.autoPullInterval - (Math.round(((now.getTime() - lastAutos.pull.getTime()) / 1000) / 60));
                        this.startAutoPull(diff <= 0 ? 0 : diff);
                    }
                    break;
                default:
                    console.log("Something weird happened. The 'checkRequirements' result is " + result);
            }

        } catch (error) {
            this.displayError(error);
            console.error(error);
        }
    }

    async createNewRepo() {
        await this.gitManager.init();
        new Notice("Initialized new repo");
    }

    async cloneNewRepo() {
        const modal = new GeneralModal(this.app, [], "Enter remote URL");
        const url = await modal.open();
        if (url) {
            let dir = await new GeneralModal(this.app, [], "Enter directory for clone. It needs to be empty or not existent.").open();
            if (dir) {
                dir = path.normalize(dir);
                new Notice(`Cloning new repo into "${dir}"`);
                await this.gitManager.clone(url, dir);
                new Notice("Cloned new repo");
            }
        }
    }

    /**
     * Retries to call `this.init()` if necessary, otherwise returns directly
     * @returns true if `this.gitManager` is ready to be used, false if not.
     */
    async isAllInitialized(): Promise<boolean> {
        if (!this.gitReady) {
            await this.init();
        }
        return this.gitReady;
    }

    ///Used for command
    async pullChangesFromRemote(): Promise<void> {

        if (!await this.isAllInitialized()) return;

        const filesUpdated = await this.pull();
        if (!filesUpdated) {
            this.displayMessage("Everything is up-to-date");
        }

        if (this.gitManager instanceof IsomorphicGit) {
            const status = await this.gitManager.status();
            if (status.conflicted.length > 0) {
                this.displayError(`You have ${status.conflicted.length} conflict ${status.conflicted.length > 1 ? 'files' : 'file'}`);
            }
        }

        this.lastUpdate = Date.now();
        this.setState(PluginState.idle);
    }

    async createBackup(fromAutoBackup: boolean, requestCustomMessage: boolean = false): Promise<void> {
        if (!await this.isAllInitialized()) return;

        if (!fromAutoBackup) {
            const file = this.app.vault.getAbstractFileByPath(this.conflictOutputFile);
            await this.app.vault.delete(file);
        }
        if (this.gitManager instanceof IsomorphicGit) {
            const status = await this.gitManager.status();

            // check for conflict files on auto backup
            if (fromAutoBackup && status.conflicted.length > 0) {
                this.setState(PluginState.idle);
                this.displayError(`Did not commit, because you have ${status.conflicted.length} conflict ${status.conflicted.length > 1 ? 'files' : 'file'}. Please resolve them and commit per command.`);
                this.handleConflict(status.conflicted);
                return;
            }
        }

        if (!(await this.commit(fromAutoBackup, requestCustomMessage))) return;

        if (!this.settings.disablePush) {
            // Prevent plugin to pull/push at every call of createBackup. Only if unpushed commits are present
            if (await this.gitManager.canPush()) {
                if (this.settings.pullBeforePush) {
                    await this.pull();
                }

                if (!(await this.push())) return;
            } else {
                this.displayMessage("No changes to push");
            }
        }
        this.setState(PluginState.idle);
    }

    async commit(fromAutoBackup: boolean, requestCustomMessage: boolean = false): Promise<boolean> {
        if (!await this.isAllInitialized()) return false;

        const changedFiles = (await this.gitManager.status()).changed;

        if (changedFiles.length !== 0) {
            let commitMessage: string | undefined;
            if ((fromAutoBackup && this.settings.customMessageOnAutoBackup || requestCustomMessage)) {
                if (!this.settings.disablePopups && fromAutoBackup) {
                    new Notice("Auto backup: Please enter a custom commit message. Leave empty to abort",);
                }
                const tempMessage = await new CustomMessageModal(this, true).open();

                if (tempMessage != undefined && tempMessage != "" && tempMessage != "...") {
                    commitMessage = tempMessage;
                } else {
                    this.setState(PluginState.idle);
                    return false;
                }
            }
            const committedFiles = await this.gitManager.commitAll(commitMessage);
            this.displayMessage(`Committed ${committedFiles} ${committedFiles > 1 ? 'files' : 'file'}`);
        } else {
            this.displayMessage("No changes to commit");
        }
        this.setState(PluginState.idle);
        return true;
    }

    async push(): Promise<boolean> {
        if (!await this.isAllInitialized()) return false;
        if (!this.remotesAreSet()) {
            return false;
        }
        // Refresh because of pull
        let status: any;
<<<<<<< HEAD
        if (this.gitManager instanceof IsomorphicGit && (status = await this.gitManager.status()).conflicted.length > 0) {
            this.displayError(`Cannot push. You have ${status.conflicted.length} conflict files`);
=======
        if (this.gitManager instanceof SimpleGit && (status = await this.gitManager.status()).conflicted.length > 0) {
            this.displayError(`Cannot push. You have ${status.conflicted.length} conflict ${status.conflicted.length > 1 ? 'files' : 'file'}`);
>>>>>>> 0596303a
            this.handleConflict(status.conflicted);
            return false;
        } else {
            const pushedFiles = await this.gitManager.push();
            this.lastUpdate = Date.now();
            this.displayMessage(`Pushed ${pushedFiles} ${pushedFiles > 1 ? 'files' : 'file'} to remote`);
            this.setState(PluginState.idle);
            return true;
        }
    }

    /// Used for internals
    /// Returns whether the pull added a commit or not.
    async pull(): Promise<boolean> {
        const pulledFilesLength = await this.gitManager.pull();

        if (pulledFilesLength > 0) {
            if (this.settings.mergeOnPull) {
                this.displayMessage(`Pulled ${pulledFilesLength} ${pulledFilesLength > 1 ? 'files' : 'file'} from remote`);
            } else {
                this.displayMessage("Rebased on pull");
            }
        }
        return pulledFilesLength != 0;
    }

    async remotesAreSet(): Promise<boolean> {
        if (!(await this.gitManager.branchInfo()).tracking) {
            new Notice("No upstream branch is set. Please select one.");
            const remoteBranch = await this.selectRemoteBranch();

            if (remoteBranch == undefined) {
                this.displayError("Did not push. No upstream-branch is set!", 10000);
                this.setState(PluginState.idle);
                return false;
            } else {
                await this.gitManager.updateUpstreamBranch(remoteBranch);
                return true;
            }
        }
        return true;
    }

    startAutoBackup(minutes?: number) {
        const time = (minutes ?? this.settings.autoSaveInterval) * 60000;
        if (this.settings.autoBackupAfterFileChange) {
            if (minutes === 0) {
                this.doAutoBackup();
            } else {
                this.onFileModifyEventRef = this.app.vault.on("modify", () => this.autoBackupDebouncer());
                this.autoBackupDebouncer = debounce(() => this.doAutoBackup(), time, true);
            }
        } else {
            this.timeoutIDBackup = window.setTimeout(() => this.doAutoBackup(), time);
        }
    }

    doAutoBackup() {
        this.promiseQueue.addTask(() => this.createBackup(true));
        this.saveLastAuto(new Date(), "backup");
        this.saveSettings();
        this.startAutoBackup();
    }

    startAutoPull(minutes?: number) {
        this.timeoutIDPull = window.setTimeout(
            () => {
                this.promiseQueue.addTask(() => this.pullChangesFromRemote());
                this.saveLastAuto(new Date(), "pull");
                this.saveSettings();
                this.startAutoPull();
            },
            (minutes ?? this.settings.autoPullInterval) * 60000
        );
    }

    clearAutoBackup(): boolean {
        let wasActive = false;
        if (this.timeoutIDBackup) {
            window.clearTimeout(this.timeoutIDBackup);
            this.timeoutIDBackup = undefined;
            wasActive = true;
        }
        if (this.onFileModifyEventRef) {
            this.autoBackupDebouncer?.cancel();
            this.app.vault.offref(this.onFileModifyEventRef);
            this.onFileModifyEventRef = undefined;
            wasActive = true;
        }
        return wasActive;
    }

    clearAutoPull(): boolean {
        if (this.timeoutIDPull) {
            window.clearTimeout(this.timeoutIDPull);
            this.timeoutIDPull = undefined;
            return true;
        }
        return false;
    }


    async handleConflict(conflicted: string[]): Promise<void> {
        this.setState(PluginState.conflicted);
        const lines = [
            "# Conflict files",
            "Please resolve them and commit per command (This file will be deleted before the commit).",
            ...conflicted.map(e => {
                const file = this.app.vault.getAbstractFileByPath(e);
                if (file instanceof TFile) {
                    const link = this.app.metadataCache.fileToLinktext(file, "/");
                    return `- [[${link}]]`;
                } else {
                    return `- Not a file: ${e}`;
                }
            })
        ];
        this.writeAndOpenFile(lines.join("\n"));
    }

    async editRemotes(): Promise<string | undefined> {
        if (!await this.isAllInitialized()) return;

        const remotes = await this.gitManager.getRemotes();

        const nameModal = new GeneralModal(this.app, remotes, "Select or create a new remote by typing its name and selecting it");
        const remoteName = await nameModal.open();

        if (remoteName) {
            const urlModal = new GeneralModal(this.app, [], "Enter the remote URL");
            const remoteURL = await urlModal.open();
            await this.gitManager.setRemote(remoteName, remoteURL);
            return remoteName;
        }

    }

    async selectRemoteBranch(): Promise<string | undefined> {
        let remotes = await this.gitManager.getRemotes();
        let selectedRemote: string;
        if (remotes.length === 0) {
            selectedRemote = await this.editRemotes();
            if (selectedRemote == undefined) {
                remotes = await this.gitManager.getRemotes();
            }
        }

        const nameModal = new GeneralModal(this.app, remotes, "Select or create a new remote by typing its name and selecting it");
        const remoteName = selectedRemote ?? await nameModal.open();

        if (remoteName) {
            this.displayMessage("Fetching remote branches");
            await this.gitManager.fetch(remoteName);
            const branches = await this.gitManager.getRemoteBranches(remoteName);
            const branchModal = new GeneralModal(this.app, branches, "Select or create a new remote branch by typing its name and selecting it");
            return await branchModal.open();
        }
    }

    async removeRemote() {
        if (!await this.isAllInitialized()) return;


        const remotes = await this.gitManager.getRemotes();

        const nameModal = new GeneralModal(this.app, remotes, "Select a remote");
        const remoteName = await nameModal.open();

        if (remoteName) {
            this.gitManager.removeRemote(remoteName);
        }
    }

    async writeAndOpenFile(text: string) {
        await this.app.vault.adapter.write(this.conflictOutputFile, text);

        let fileIsAlreadyOpened = false;
        this.app.workspace.iterateAllLeaves(leaf => {
            if (leaf.getDisplayText() != "" && this.conflictOutputFile.startsWith(leaf.getDisplayText())) {
                fileIsAlreadyOpened = true;
            }
        });
        if (!fileIsAlreadyOpened) {
            this.app.workspace.openLinkText(this.conflictOutputFile, "/", true);
        }
    }

    // region: displaying / formatting messages
    displayMessage(message: string, timeout: number = 4 * 1000): void {
        this.statusBar?.displayMessage(message.toLowerCase(), timeout);

        if (!this.settings.disablePopups) {
            new Notice(message, 5 * 1000);
        }

        console.log(`git obsidian message: ${message}`);
    }
    displayError(message: any, timeout: number = 0): void {
        // Some errors might not be of type string
        message = message.toString();
        new Notice(message, 15 * 1000);
        console.log(`git obsidian error: ${message}`);
        this.statusBar?.displayMessage(message.toLowerCase(), timeout);
    }
}<|MERGE_RESOLUTION|>--- conflicted
+++ resolved
@@ -7,12 +7,7 @@
 import { CustomMessageModal } from "src/ui/modals/customMessageModal";
 import { DEFAULT_SETTINGS, DIFF_VIEW_CONFIG, GIT_VIEW_CONFIG } from "./constants";
 import { GitManager } from "./gitManager";
-<<<<<<< HEAD
 import { IsomorphicGit } from "./isomorphicGit";
-=======
-import { openHistoryInGitHub, openLineInGitHub } from "./openInGitHub";
-import { SimpleGit } from "./simpleGit";
->>>>>>> 0596303a
 import { ObsidianGitSettings, PluginState } from "./types";
 import DiffView from "./ui/diff/diffView";
 import addIcons from "./ui/icons";
@@ -371,13 +366,8 @@
         }
         // Refresh because of pull
         let status: any;
-<<<<<<< HEAD
         if (this.gitManager instanceof IsomorphicGit && (status = await this.gitManager.status()).conflicted.length > 0) {
             this.displayError(`Cannot push. You have ${status.conflicted.length} conflict files`);
-=======
-        if (this.gitManager instanceof SimpleGit && (status = await this.gitManager.status()).conflicted.length > 0) {
-            this.displayError(`Cannot push. You have ${status.conflicted.length} conflict ${status.conflicted.length > 1 ? 'files' : 'file'}`);
->>>>>>> 0596303a
             this.handleConflict(status.conflicted);
             return false;
         } else {
