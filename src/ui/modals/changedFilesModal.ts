--- conflicted
+++ resolved
@@ -18,13 +18,8 @@
     }
 
     getItemText(item: FileStatusResult): string {
-<<<<<<< HEAD
         if (item.index == "?" && item.working_dir == "?") {
             return `Untracked | ${item.path}`;
-=======
-        if (item.index == "?" && item.working_dir == "U") {
-            return `Untracked | ${item.vault_path}`;
->>>>>>> f267aec0
         }
 
         let working_dir = "";
