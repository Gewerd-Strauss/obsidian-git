--- conflicted
+++ resolved
@@ -17,13 +17,10 @@
     customMessageOnAutoBackup: boolean;
     autoBackupAfterFileChange: boolean;
     treeStructure: boolean;
-<<<<<<< HEAD
     username: string;
     password: string;
-=======
     differentIntervalCommitAndPush: boolean;
     changedFilesInStatusBar: boolean;
->>>>>>> f267aec0
 
     /**
      * @deprecated Migrated to `syncMethod = 'merge'`
@@ -92,14 +89,12 @@
  */
 export interface FileStatusResult {
     path: string;
-<<<<<<< HEAD
+    vault_path: string;
+    from?: string;
+
     // First digit of the status code of the file, e.g. 'M' = modified.
     // Represents the status of the index if no merge conflicts, otherwise represents
     // status of one side of the merge.
-=======
-    vault_path: string;
-    from?: string;
->>>>>>> f267aec0
     index: string;
     // Second digit of the status code of the file. Represents status of the working directory
     // if no merge conflicts, otherwise represents status of other side of a merge.
