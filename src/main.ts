--- conflicted
+++ resolved
@@ -399,8 +399,6 @@
         }
     }
 
-<<<<<<< HEAD
-=======
     /// Used for internals
     /// Returns whether the pull added a commit or not.
     async pull(): Promise<boolean> {
@@ -412,7 +410,6 @@
         return pulledFilesLength != 0;
     }
 
->>>>>>> 395946f3
     async remotesAreSet(): Promise<boolean> {
         if (!(await this.gitManager.branchInfo()).tracking) {
             new Notice("No upstream branch is set. Please select one.");
