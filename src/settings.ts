import { Notice, Platform, PluginSettingTab, Setting } from "obsidian";
import ObsidianGit from "./main";
import { SyncMethod } from "./types";

export class ObsidianGitSettingsTab extends PluginSettingTab {
    display(): void {
        let { containerEl } = this;
        const plugin: ObsidianGit = (this as any).plugin;

        containerEl.empty();
        containerEl.createEl("h2", { text: "Git Backup settings" });

        new Setting(containerEl)
            .setName("Vault backup interval (minutes)")
            .setDesc("Commit and push changes every X minutes. Set to 0 (default) to disable. (See below setting for further configuration!)")
            .addText((text) =>
                text
                    .setValue(String(plugin.settings.autoSaveInterval))
                    .onChange((value) => {
                        if (!isNaN(Number(value))) {
                            plugin.settings.autoSaveInterval = Number(value);
                            plugin.saveSettings();

                            if (plugin.settings.autoSaveInterval > 0) {
                                plugin.clearAutoBackup();
                                plugin.startAutoBackup(plugin.settings.autoSaveInterval);
                                new Notice(
                                    `Automatic backup enabled! Every ${plugin.settings.autoSaveInterval} minutes.`
                                );
                            } else if (plugin.settings.autoSaveInterval <= 0) {
                                plugin.clearAutoBackup() &&
                                    new Notice("Automatic backup disabled!");
                            }
                        } else {
                            new Notice("Please specify a valid number.");
                        }
                    })
            );
        new Setting(containerEl)
            .setName("If turned on, do auto backup every X minutes after last change. Prevents auto backup while editing a file. If turned off, do auto backup every X minutes. It's independent from last change.")
            .addToggle((toggle) =>
                toggle
                    .setValue(plugin.settings.autoBackupAfterFileChange)
                    .onChange((value) => {
                        plugin.settings.autoBackupAfterFileChange = value;
                        plugin.saveSettings();
                        plugin.clearAutoBackup();
                        if (plugin.settings.autoSaveInterval > 0) {
                            plugin.startAutoBackup(plugin.settings.autoSaveInterval);
                        }
                    })
            );
        new Setting(containerEl)
            .setName("Auto pull interval (minutes)")
            .setDesc("Pull changes every X minutes. Set to 0 (default) to disable.")
            .addText((text) =>
                text
                    .setValue(String(plugin.settings.autoPullInterval))
                    .onChange((value) => {
                        if (!isNaN(Number(value))) {
                            plugin.settings.autoPullInterval = Number(value);
                            plugin.saveSettings();

                            if (plugin.settings.autoPullInterval > 0) {
                                plugin.clearAutoPull();
                                plugin.startAutoPull(plugin.settings.autoPullInterval);
                                new Notice(
                                    `Automatic pull enabled! Every ${plugin.settings.autoPullInterval} minutes.`
                                );
                            } else if (
                                plugin.settings.autoPullInterval <= 0
                            ) {
                                plugin.clearAutoPull() &&
                                    new Notice("Automatic pull disabled!");
                            }
                        } else {
                            new Notice("Please specify a valid number.");
                        }
                    })
            );
        new Setting(containerEl)
            .setName("Sync Method")
            .setDesc(
                "Selects the method used for handling new changes found in your remote git repository."
            )
            .addDropdown((dropdown) => {
                const options: Record<SyncMethod, string> = {
                    'merge': 'Merge',
                    'rebase': 'Rebase',
                    'reset': 'Other sync service (Only updates the HEAD without touching the working directory)',
                };
                dropdown.addOptions(options);
                dropdown.setValue(plugin.settings.syncMethod);

                dropdown.onChange(async (option: SyncMethod) => {
                    plugin.settings.syncMethod = option;
                    plugin.saveSettings();
                });
            });

        new Setting(containerEl)
            .setName("Commit message on manual backup/commit")
            .setDesc(
                "Available placeholders: {{date}}" +
                " (see below), {{hostname}} (see below) and {{numFiles}} (number of changed files in the commit)"
            )
            .addText((text) =>
                text
                    .setPlaceholder("vault backup: {{date}}")
                    .setValue(
                        plugin.settings.commitMessage
                            ? plugin.settings.commitMessage
                            : ""
                    )
                    .onChange((value) => {
                        plugin.settings.commitMessage = value;
                        plugin.saveSettings();
                    })
            );

        new Setting(containerEl)
            .setName("Commit message on auto backup")
            .setDesc(
                "Available placeholders: {{date}}" +
                " (see below), {{hostname}} (see below) and {{numFiles}} (number of changed files in the commit)"
            )
            .addText((text) =>
                text
                    .setPlaceholder("vault backup: {{date}}")
                    .setValue(
                        plugin.settings.autoCommitMessage
                    )
                    .onChange((value) => {
                        plugin.settings.autoCommitMessage = value;
                        plugin.saveSettings();
                    })
            );

        new Setting(containerEl)
            .setName("{{date}} placeholder format")
            .setDesc('Specify custom date format. E.g. "YYYY-MM-DD HH:mm:ss"')
            .addText((text) =>
                text
                    .setPlaceholder(plugin.settings.commitDateFormat)
                    .setValue(plugin.settings.commitDateFormat)
                    .onChange(async (value) => {
                        plugin.settings.commitDateFormat = value;
                        await plugin.saveSettings();
                    })
            );

        new Setting(containerEl)
            .setName("{{hostname}} placeholder replacement")
            .setDesc('Specify custom hostname for every device.')
            .addText((text) =>
                text
                    .setValue(localStorage.getItem(plugin.manifest.id + ":hostname"))
                    .onChange(async (value) => {
                        localStorage.setItem(plugin.manifest.id + ":hostname", value);
                    })
            );

        new Setting(containerEl)
            .setName("Preview commit message")
            .addButton((button) =>
                button.setButtonText("Preview").onClick(async () => {
                    let commitMessagePreview = await plugin.gitManager.formatCommitMessage(plugin.settings.commitMessage);
                    new Notice(`${commitMessagePreview}`);
                })
            );

        new Setting(containerEl)
            .setName("List filenames affected by commit in the commit body")
            .addToggle((toggle) =>
                toggle
                    .setValue(plugin.settings.listChangedFilesInMessageBody)
                    .onChange((value) => {
                        plugin.settings.listChangedFilesInMessageBody = value;
                        plugin.saveSettings();
                    })
            );

        new Setting(containerEl)
            .setName("Specify custom commit message on auto backup")
            .setDesc("You will get a pop up to specify your message")
            .addToggle((toggle) =>
                toggle
                    .setValue(plugin.settings.customMessageOnAutoBackup)
                    .onChange((value) => {
                        plugin.settings.customMessageOnAutoBackup = value;
                        plugin.saveSettings();
                    })
            );

        new Setting(containerEl)
            .setName("Current branch")
            .setDesc("Switch to a different branch")
            .addDropdown(async (dropdown) => {
                const branchInfo = await plugin.gitManager.branchInfo();
                for (const branch of branchInfo.branches) {
                    dropdown.addOption(branch, branch);
                }
                dropdown.setValue(branchInfo.current);
                dropdown.onChange(async (option) => {
                    await plugin.gitManager.checkout(option);
                    new Notice(`Checked out to ${option}`);
                });
            });

        new Setting(containerEl)
            .setName("Pull updates on startup")
            .setDesc("Automatically pull updates when Obsidian starts")
            .addToggle((toggle) =>
                toggle
                    .setValue(plugin.settings.autoPullOnBoot)
                    .onChange((value) => {
                        plugin.settings.autoPullOnBoot = value;
                        plugin.saveSettings();
                    })
            );

        new Setting(containerEl)
            .setName("Disable push")
            .setDesc("Do not push changes to the remote repository")
            .addToggle((toggle) =>
                toggle
                    .setValue(plugin.settings.disablePush)
                    .onChange((value) => {
                        plugin.settings.disablePush = value;
                        plugin.saveSettings();
                    })
            );

        new Setting(containerEl)
            .setName("Pull changes before push")
            .setDesc("Commit -> pull -> push (Only if pushing is enabled)")
            .addToggle((toggle) =>
                toggle
                    .setValue(plugin.settings.pullBeforePush)
                    .onChange((value) => {
                        plugin.settings.pullBeforePush = value;
                        plugin.saveSettings();
                    })
            );

        new Setting(containerEl)
            .setName("Automatically refresh Source Control View on file changes")
            .setDesc("On slower machines this may cause lags. If so, just disable this option")
            .addToggle((toggle) =>
                toggle
                    .setValue(plugin.settings.refreshSourceControl)
                    .onChange((value) => {
                        plugin.settings.refreshSourceControl = value;
                        plugin.saveSettings();
                    })
            );

        new Setting(containerEl)
            .setName("Update submodules")
            .setDesc('"Create backup" and "pull" takes care of submodules. Missing features: Conflicted files, count of pulled/pushed/committed files. Tracking branch needs to be set for each submodule')
            .addToggle((toggle) =>
                toggle
                    .setValue(plugin.settings.updateSubmodules)
                    .onChange((value) => {
                        plugin.settings.updateSubmodules = value;
                        plugin.saveSettings();
                    })
            );

        new Setting(containerEl)
            .setName("Disable notifications")
            .setDesc(
                "Disable notifications for git operations to minimize distraction (refer to status bar for updates)"
            )
            .addToggle((toggle) =>
                toggle
                    .setValue(plugin.settings.disablePopups)
                    .onChange((value) => {
                        plugin.settings.disablePopups = value;
                        plugin.saveSettings();
                    })
            );

        new Setting(containerEl)
            .setName("Show status bar")
            .setDesc("Obsidian must be restarted for the changes to take affect")
            .addToggle((toggle) =>
                toggle
                    .setValue(plugin.settings.showStatusBar)
                    .onChange((value) => {
                        plugin.settings.showStatusBar = value;
                        plugin.saveSettings();
                    })
            );

        new Setting(containerEl)
            .setName("Custom Git binary path")
            .addText((cb) => {
                cb.setValue(plugin.settings.gitPath);
                cb.setPlaceholder("git");
                cb.onChange((value) => {
                    plugin.settings.gitPath = value;
                    plugin.saveSettings();
                    plugin.gitManager.updateGitPath(value || "git");
                });
            });

        new Setting(containerEl)
<<<<<<< HEAD
            .setName("Username")
            .addText(cb => {
                cb.setValue(plugin.settings.username)
                cb.onChange((value) => {
                    plugin.settings.username = value
                    plugin.saveSettings()
                    new Notice("Saved username");
                })
            });

        let password: string;
        const passwordSetting = new Setting(containerEl)
            .setName("Password/Personal access token")
            .setDesc("Type in your password and press on the button to set it. You won't be able to see it again.")
            .addText(cb => {
                cb.inputEl.autocapitalize = "off";
                cb.inputEl.autocomplete = "off";
                cb.inputEl.spellcheck = false;
                cb.onChange((value) => {
                    plugin.settings.password = value
                    plugin.saveSettings()
                    new Notice("Saved token");
=======
            .setName("Base Path (Git repository path)")
            .setDesc("Sets the relative path from where to execute the git binary. Mostly used to set the path to the git repository.")
            .addText((cb) => {
                cb.setValue(plugin.settings.basePath);
                cb.onChange((value) => {
                    plugin.settings.basePath = value;
                    plugin.saveSettings();
                    plugin.gitManager.updateBasePath(value || "");
>>>>>>> 43c0c892
                });
            });
        const info = containerEl.createDiv();
        info.setAttr("align", "center");
        info.setText("Debugging and logging:\nYou can always see the logs of this and every other plugin by opening the console with");
        const keys = containerEl.createDiv();
        keys.setAttr("align", "center");
        keys.addClass("obsidian-git-shortcuts");
        if (Platform.isMacOS === true) {
            keys.createEl("kbd", { text: "CMD (⌘) + OPTION (⌥) + I" });
        } else {
            keys.createEl("kbd", { text: "CTRL + SHIFT + I" });
        }
    }
}<|MERGE_RESOLUTION|>--- conflicted
+++ resolved
@@ -306,7 +306,6 @@
             });
 
         new Setting(containerEl)
-<<<<<<< HEAD
             .setName("Username")
             .addText(cb => {
                 cb.setValue(plugin.settings.username)
@@ -317,8 +316,7 @@
                 })
             });
 
-        let password: string;
-        const passwordSetting = new Setting(containerEl)
+        new Setting(containerEl)
             .setName("Password/Personal access token")
             .setDesc("Type in your password and press on the button to set it. You won't be able to see it again.")
             .addText(cb => {
@@ -329,7 +327,10 @@
                     plugin.settings.password = value
                     plugin.saveSettings()
                     new Notice("Saved token");
-=======
+                });
+            });
+
+        new Setting(containerEl)
             .setName("Base Path (Git repository path)")
             .setDesc("Sets the relative path from where to execute the git binary. Mostly used to set the path to the git repository.")
             .addText((cb) => {
@@ -338,9 +339,9 @@
                     plugin.settings.basePath = value;
                     plugin.saveSettings();
                     plugin.gitManager.updateBasePath(value || "");
->>>>>>> 43c0c892
-                });
-            });
+                });
+            });
+
         const info = containerEl.createDiv();
         info.setAttr("align", "center");
         info.setText("Debugging and logging:\nYou can always see the logs of this and every other plugin by opening the console with");
